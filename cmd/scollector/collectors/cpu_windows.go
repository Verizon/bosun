package collectors

import (
	"github.com/StackExchange/tcollector/opentsdb"
	"github.com/StackExchange/wmi"
)

func init() {
	collectors = append(collectors, Collector{F: c_cpu_windows})
	collectors = append(collectors, Collector{F: c_cpu_info_windows})
}

func c_cpu_windows() opentsdb.MultiDataPoint {
	var dst []Win32_PerfRawData_PerfOS_Processor
	var q = wmi.CreateQuery(&dst, `WHERE Name <> '_Total'`)
	err := wmi.Query(q, &dst)
	if err != nil {
		l.Println("cpu:", err)
		return nil
	}
	var md opentsdb.MultiDataPoint
	for _, v := range dst {
		Add(&md, "cpu.time", v.PercentPrivilegedTime, opentsdb.TagSet{"cpu": v.Name, "type": "privileged"})
		Add(&md, "cpu.time", v.PercentInterruptTime, opentsdb.TagSet{"cpu": v.Name, "type": "interrupt"})
		Add(&md, "cpu.time", v.PercentUserTime, opentsdb.TagSet{"cpu": v.Name, "type": "user"})
		Add(&md, "cpu.time_idle", v.PercentIdleTime, opentsdb.TagSet{"cpu": v.Name})
		Add(&md, "cpu.interrupts", v.InterruptsPersec, opentsdb.TagSet{"cpu": v.Name})
		Add(&md, "cpu.dpcs", v.InterruptsPersec, opentsdb.TagSet{"cpu": v.Name})
		Add(&md, "cpu.time_cstate", v.PercentC1Time, opentsdb.TagSet{"cpu": v.Name, "type": "c1"})
		Add(&md, "cpu.time_cstate", v.PercentC2Time, opentsdb.TagSet{"cpu": v.Name, "type": "c2"})
		Add(&md, "cpu.time_cstate", v.PercentC3Time, opentsdb.TagSet{"cpu": v.Name, "type": "c3"})
	}
	return md
}

type Win32_PerfRawData_PerfOS_Processor struct {
	DPCRate               uint32
	InterruptsPersec      uint32
	Name                  string
	PercentC1Time         uint64
	PercentC2Time         uint64
	PercentC3Time         uint64
	PercentIdleTime       uint64
	PercentInterruptTime  uint64
	PercentPrivilegedTime uint64
	PercentProcessorTime  uint64
<<<<<<< HEAD
	PercentUserTime       uint64
=======
	PercentIdleTime       uint64
}

func c_cpu_info_windows() opentsdb.MultiDataPoint {
	var dst []Win32_Processor
	var q = wmi.CreateQuery(&dst, `WHERE Name <> '_Total'`)
	err := wmi.Query(q, &dst)
	if err != nil {
		l.Println("cpu_info:", err)
		return nil
	}
	var md opentsdb.MultiDataPoint
	for _, v := range dst {
		Add(&md, "cpu.clock", v.CurrentClockSpeed, opentsdb.TagSet{"cpu": v.Name})
		Add(&md, "cpu.clock_max", v.MaxClockSpeed, opentsdb.TagSet{"cpu": v.Name})
		Add(&md, "cpu.voltage", v.CurrentVoltage, opentsdb.TagSet{"cpu": v.Name})
		Add(&md, "cpu.load", v.LoadPercentage, opentsdb.TagSet{"cpu": v.Name})
		Add(&md, "cpu.cores_physical", v.NumberOfCores, opentsdb.TagSet{"cpu": v.Name})
		Add(&md, "cpu.cores_logical", v.NumberOfLogicalProcessors, opentsdb.TagSet{"cpu": v.Name})
	}
	return md
}

//This is actually a CIM_Processor according to C# reflection
type Win32_Processor struct {
	CurrentClockSpeed         uint32
	CurrentVoltage            uint16
	LoadPercentage            uint16
	MaxClockSpeed             uint32
	Name                      string
	NumberOfCores             uint32
	NumberOfLogicalProcessors uint32
>>>>>>> 633168b8
}<|MERGE_RESOLUTION|>--- conflicted
+++ resolved
@@ -44,10 +44,7 @@
 	PercentInterruptTime  uint64
 	PercentPrivilegedTime uint64
 	PercentProcessorTime  uint64
-<<<<<<< HEAD
 	PercentUserTime       uint64
-=======
-	PercentIdleTime       uint64
 }
 
 func c_cpu_info_windows() opentsdb.MultiDataPoint {
@@ -79,5 +76,4 @@
 	Name                      string
 	NumberOfCores             uint32
 	NumberOfLogicalProcessors uint32
->>>>>>> 633168b8
 }